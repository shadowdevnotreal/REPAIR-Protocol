--- conflicted
+++ resolved
@@ -38,63 +38,11 @@
 </head>
 <body>
     <nav>
-<<<<<<< HEAD
-        <a href="index.html">Home</a> |
-        <a href="repair.html">REPAIR Protocol</a> |
-        <a href="about.html">Visual Framework</a> |
-=======
->>>>>>> 7b8b4abf
         <a href="progress.html">Progress</a>
     </nav>
     <div class="container">
         <h1>Progress Tracker</h1>
         <p>You can upload the contract you previously used with the GPT bot to see your progress visualized.</p>
         <p>The progress will become a flow chart and other various colorful ways for you to visualize what you are doing and how far you have come along.</p>
-<<<<<<< HEAD
-        <p><strong>Upload contract (PDF or TXT):</strong></p>
-        <input type="file" id="contractInput" accept=".pdf,.txt" />
-        <button id="analyzeBtn" style="margin-left:10px;">ANALYZE</button>
-        <div id="results" style="margin-top:20px;"></div>
-        <button id="downloadBtn" style="display:none;margin-top:10px;">Download Report</button>
-        <p style="margin-top:20px;"><a href="https://chat.openai.com/" target="_blank">Chat with GPT Bot</a></p>
-    </div>
-    <script>
-        const input = document.getElementById('contractInput');
-        const analyzeBtn = document.getElementById('analyzeBtn');
-        const results = document.getElementById('results');
-        const downloadBtn = document.getElementById('downloadBtn');
-        let uploadedText = '';
-
-        analyzeBtn.addEventListener('click', () => {
-            const file = input.files[0];
-            if(!file){
-                alert('Please upload a contract file first.');
-                return;
-            }
-            const reader = new FileReader();
-            reader.onload = () => {
-                uploadedText = reader.result;
-                const wordCount = uploadedText.split(/\s+/).filter(Boolean).length;
-                const percent = Math.min(100, Math.floor(wordCount / 100));
-                results.innerHTML = `<p><strong>Words:</strong> ${wordCount}</p>` +
-                    `<div style="background:#eee;border-radius:4px;width:100%;height:20px;">` +
-                    `<div style="background:#667eea;height:100%;width:${percent}%"></div></div>`;
-                downloadBtn.style.display = 'inline-block';
-            };
-            reader.readAsText(file);
-        });
-
-        downloadBtn.addEventListener('click', () => {
-            const blob = new Blob([uploadedText], {type:'text/plain'});
-            const url = URL.createObjectURL(blob);
-            const a = document.createElement('a');
-            a.href = url;
-            a.download = 'progress_report.txt';
-            a.click();
-            URL.revokeObjectURL(url);
-        });
-    </script>
-=======
->>>>>>> 7b8b4abf
 </body>
 </html>