--- conflicted
+++ resolved
@@ -378,10 +378,6 @@
 </head>
 <body>
     <nav>
-<<<<<<< HEAD
-        <a href="index.html">Home</a> | <a href="repair.html">REPAIR Protocol</a> | <a href="about.html">Visual Framework</a> | <a href="progress.html">Progress</a>
-=======
->>>>>>> 7b8b4abf
     </nav>
     <div class="framework-container">
         <div class="header">
