<!DOCTYPE html>
<html lang="en">
<head>
    <meta charset="UTF-8">
    <meta name="viewport" content="width=device-width, initial-scale=1.0">
    <title>REPAIR Protocol Landing</title>
    <style>
        body {
            font-family: Arial, sans-serif;
            background: linear-gradient(135deg, #667eea 0%, #764ba2 100%);
            color: #333;
            min-height: 100vh;
            margin: 0;
        }
<<<<<<< HEAD
        nav {
            background: rgba(255,255,255,0.9);
            padding: 10px;
            text-align: center;
        }
        nav a {
            margin: 0 10px;
            text-decoration: none;
            color: #333;
            font-weight: bold;
        }
=======

>>>>>>> 6f8a4ab1
        .container {
            max-width: 800px;
            margin: 60px auto;
            padding: 20px;
            background: rgba(255, 255, 255, 0.95);
            border-radius: 12px;
            text-align: center;
<<<<<<< HEAD
        }
        h1 {
            margin-bottom: 20px;
        }
=======
        }
        h1 {
            margin-bottom: 20px;
        }
>>>>>>> 6f8a4ab1
        .button-group a {
            display: inline-block;
            margin: 10px;
            padding: 10px 20px;
            background: #667eea;
            color: white;
            border-radius: 6px;
            text-decoration: none;
        }
    </style>
</head>
<body>
<<<<<<< HEAD
    <nav>
        <a href="repair.html">REPAIR Protocol</a> |
        <a href="about.html">Visual Framework</a> |
        <a href="progress.html">Progress</a>
    </nav>
=======
>>>>>>> 6f8a4ab1
    <div class="container">
        <h1>Welcome to the Enhanced REPAIR Protocol</h1>
        <p>The Enhanced REPAIR Protocol integrates advanced cognitive processing components to create a more effective, systematic, and emotionally intelligent approach to social reconciliation and relationship restoration.</p>
        <div class="button-group">
            <a href="repair.html">Start the Protocol</a>
            <a href="about.html">Visual Framework</a>
            <a href="progress.html">Track Progress</a>
        </div>
    </div>
</body>
</html><|MERGE_RESOLUTION|>--- conflicted
+++ resolved
@@ -12,21 +12,7 @@
             min-height: 100vh;
             margin: 0;
         }
-<<<<<<< HEAD
-        nav {
-            background: rgba(255,255,255,0.9);
-            padding: 10px;
-            text-align: center;
-        }
-        nav a {
-            margin: 0 10px;
-            text-decoration: none;
-            color: #333;
-            font-weight: bold;
-        }
-=======
 
->>>>>>> 6f8a4ab1
         .container {
             max-width: 800px;
             margin: 60px auto;
@@ -34,17 +20,7 @@
             background: rgba(255, 255, 255, 0.95);
             border-radius: 12px;
             text-align: center;
-<<<<<<< HEAD
-        }
-        h1 {
-            margin-bottom: 20px;
-        }
-=======
-        }
-        h1 {
-            margin-bottom: 20px;
-        }
->>>>>>> 6f8a4ab1
+
         .button-group a {
             display: inline-block;
             margin: 10px;
@@ -57,14 +33,6 @@
     </style>
 </head>
 <body>
-<<<<<<< HEAD
-    <nav>
-        <a href="repair.html">REPAIR Protocol</a> |
-        <a href="about.html">Visual Framework</a> |
-        <a href="progress.html">Progress</a>
-    </nav>
-=======
->>>>>>> 6f8a4ab1
     <div class="container">
         <h1>Welcome to the Enhanced REPAIR Protocol</h1>
         <p>The Enhanced REPAIR Protocol integrates advanced cognitive processing components to create a more effective, systematic, and emotionally intelligent approach to social reconciliation and relationship restoration.</p>
